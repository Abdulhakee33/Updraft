## License

We are building a simple smart contract for a favorites list.

The first line of code we will write in our Vyper smart contract file should be:

```python
<<<<<<< HEAD
pragma version 0.4.1
```

This line tells the compiler what version of Solidity we will be using. In this case, we will be using Solidity version 0.4.1.
=======
# pragma version >=0.4.1
```

This line tells the compiler what version of Vyper we will be using. In this case, we will be using Vyper version 0.4.1.
>>>>>>> f57bd71f

Next, we will add another line that defines the license of our code:

```python
# @license MIT
```

This line tells the world that this code is licensed under the MIT license.

Let's break down why we use a license:

- There are many types of code licenses out there.
- Most of the code in the blockchain world is open source.
- This line tells the compiler what license our code is under.

The MIT license is one of the most permissive licenses. This means that anyone can use, redistribute, or modify our code as they see fit.

We've now established a basic code structure and license.
<|MERGE_RESOLUTION|>--- conflicted
+++ resolved
@@ -1,36 +1,29 @@
-## License
-
-We are building a simple smart contract for a favorites list.
-
-The first line of code we will write in our Vyper smart contract file should be:
-
-```python
-<<<<<<< HEAD
-pragma version 0.4.1
-```
-
-This line tells the compiler what version of Solidity we will be using. In this case, we will be using Solidity version 0.4.1.
-=======
-# pragma version >=0.4.1
-```
-
-This line tells the compiler what version of Vyper we will be using. In this case, we will be using Vyper version 0.4.1.
->>>>>>> f57bd71f
-
-Next, we will add another line that defines the license of our code:
-
-```python
-# @license MIT
-```
-
-This line tells the world that this code is licensed under the MIT license.
-
-Let's break down why we use a license:
-
-- There are many types of code licenses out there.
-- Most of the code in the blockchain world is open source.
-- This line tells the compiler what license our code is under.
-
-The MIT license is one of the most permissive licenses. This means that anyone can use, redistribute, or modify our code as they see fit.
-
-We've now established a basic code structure and license.
+## License
+
+We are building a simple smart contract for a favorites list.
+
+The first line of code we will write in our Vyper smart contract file should be:
+
+```python
+# pragma version >=0.4.1
+```
+
+This line tells the compiler what version of Vyper we will be using. In this case, we will be using Vyper version 0.4.1.
+
+Next, we will add another line that defines the license of our code:
+
+```python
+# @license MIT
+```
+
+This line tells the world that this code is licensed under the MIT license.
+
+Let's break down why we use a license:
+
+- There are many types of code licenses out there.
+- Most of the code in the blockchain world is open source.
+- This line tells the compiler what license our code is under.
+
+The MIT license is one of the most permissive licenses. This means that anyone can use, redistribute, or modify our code as they see fit.
+
+We've now established a basic code structure and license.