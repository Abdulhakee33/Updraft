--- conflicted
+++ resolved
@@ -1,60 +1,58 @@
-## Recap
-
-In this lesson, we will continue to develop our smart contract which stores favorite numbers. Let's take a look at what we have done so far.
-
-We have created a new type called a **struct**, called **Person**, which has two variables:
-
-- **favorite_number**: A public variable to store our favorite number
-- **name**: A public string variable to store a name
-
-We have defined several state variables:
-
-- **my_name**: A string which stores our name.
-- **my_favorite_number**: A public variable to store our favorite number.
-- **list_of_numbers**: A public list that will store a list of favorite numbers.
-- **list_of_people**: A public list that will store a list of people.
-- **index**: A public integer that will track the size of our lists.
-- **name_to_favorite_number**: A public hashmap that will store a name and a favorite number as a key value pair.
-
-The **constructor** function is used to initialize the state variables. In our example, we will set the **my_favorite_number** to 7 and the **index** to 0. We will also set **my_name** to "Patrick".
-
-We also have two functions, a **store** function to set our favorite number and a **retrieve** function to retrieve our favorite number.
-
-Here is the code we have written so far:
-
-```python
-<<<<<<< HEAD
-# pragma version ^0.4.1
-=======
-# pragma version >=0.4.1
->>>>>>> f57bd71f
-# @license MIT
-
-struct Person:
-    favorite_number: uint256
-    name: String[100]
-
-my_name: public(String[100])
-my_favorite_number: public(uint256) = 7
-list_of_numbers: public(uint256[5]) = [0, 0, 0, 0, 0]
-list_of_people: public(Person[5])
-index: public(uint256)
-name_to_favorite_number: public(HashMap[String[100], uint256])
-
-@deploy
-def __init__():
-    self.my_favorite_number = 7
-    self.index = 0
-    self.my_name = "Patrick!"
-
-@external
-def store(new_number: uint256):
-    self.my_favorite_number = new_number
-
-@external
-@view
-def retrieve() -> uint256:
-    return self.my_favorite_number
-```
-
-In the next lesson, we will deploy our smart contract and test it.
+## Recap
+
+In this lesson, we will continue to develop our smart contract which stores favorite numbers. Let's take a look at what we have done so far.
+
+We have created a new type called a **struct**, called **Person**, which has two variables:
+
+- **favorite_number**: A public variable to store our favorite number
+- **name**: A public string variable to store a name
+
+We have defined several state variables:
+
+- **my_name**: A string which stores our name.
+- **my_favorite_number**: A public variable to store our favorite number.
+- **list_of_numbers**: A public list that will store a list of favorite numbers.
+- **list_of_people**: A public list that will store a list of people.
+- **index**: A public integer that will track the size of our lists.
+- **name_to_favorite_number**: A public hashmap that will store a name and a favorite number as a key value pair.
+
+The **constructor** function is used to initialize the state variables. In our example, we will set the **my_favorite_number** to 7 and the **index** to 0. We will also set **my_name** to "Patrick".
+
+We also have two functions, a **store** function to set our favorite number and a **retrieve** function to retrieve our favorite number.
+
+Here is the code we have written so far:
+
+```python
+
+# pragma version >=0.4.1
+
+# @license MIT
+
+struct Person:
+    favorite_number: uint256
+    name: String[100]
+
+my_name: public(String[100])
+my_favorite_number: public(uint256) = 7
+list_of_numbers: public(uint256[5]) = [0, 0, 0, 0, 0]
+list_of_people: public(Person[5])
+index: public(uint256)
+name_to_favorite_number: public(HashMap[String[100], uint256])
+
+@deploy
+def __init__():
+    self.my_favorite_number = 7
+    self.index = 0
+    self.my_name = "Patrick!"
+
+@external
+def store(new_number: uint256):
+    self.my_favorite_number = new_number
+
+@external
+@view
+def retrieve() -> uint256:
+    return self.my_favorite_number
+```
+
+In the next lesson, we will deploy our smart contract and test it.