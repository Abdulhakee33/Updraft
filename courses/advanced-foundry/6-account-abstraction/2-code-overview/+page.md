--- conflicted
+++ resolved
@@ -18,17 +18,10 @@
 
 These two ecosystems are vastly different. The upcoming lessons will allow us to become more familiar with both of them. For now, we can see some examples from the README file. Click on ZkMinimalAccount.sol to see the example deployments for zkSync and MinimalAccount.sol for Ethereum.
 
-<<<<<<< HEAD
 <img
     src="/foundry-account-abstraction/2-code-overview/example-deployments.png"
     width="100%"
     height="auto"
   />
 
-When you are ready, let's begin our journey with Ethereum minimal account abstraction.  
-=======
-![Example Deployments](/2-code-overview/example-deployments.png)
-
-When you are ready, let's begin our journey with Ethereum minimal account abstraction.  
-
->>>>>>> 9465df72
+When you are ready, let's begin our journey with Ethereum minimal account abstraction.  