--- conflicted
+++ resolved
@@ -26,11 +26,6 @@
 
 From here, we'll just check if it NFT is happy, and if so, make it sad, otherwise we'll make it happy. This will flip the NFT's mood regardless of it's current mood.
 
-<<<<<<< HEAD
-```solidity
-function flipMood(uint256 tokenId) public {
-    if(!_isApprovedOrOwner(msg.sender, tokenId)){
-=======
 With openzeppelin version 5.0.0 `_isApprovedOrOwner` was removed in favor of a new `_isAuthorized` function. However, this function has a downside. 
 
 _WARNING: This function assumes that `owner` is the actual owner of `tokenId` and does not verify this assumption._
@@ -38,10 +33,9 @@
 A more elegant solution is to check for approval and for the owner of the token separately. Therfore, we can use `getApproved()` and `ownerOf()` from openzeppelin contract in `ERC721.sol`.
 
 
-```js
+```solidity
 function flipMood(uint256 tokenId) public view {
     if(getApproved(tokenId) != msg.sender && ownerOf(tokenId) != msg.sender){
->>>>>>> ac816545
         revert MoodNFT__CantFlipMoodIfNotOwner();
     }
 
