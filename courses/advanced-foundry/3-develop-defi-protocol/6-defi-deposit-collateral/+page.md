--- conflicted
+++ resolved
@@ -137,13 +137,9 @@
 > ❗ **NOTE**
 > Don't forget to import `DecentralizedStableCoin.sol`!
 
-<<<<<<< HEAD
+
 ```solidity
 import {DecentralizedStableCoin} from "DecentralizedStableCoin.sol";
-=======
-```js
-import {DecentralizedStableCoin} from "./DecentralizedStableCoin.sol";
->>>>>>> 445fa6c6
 
 ...
 
