--- conflicted
+++ resolved
@@ -495,7 +495,7 @@
         },
       ],
     },
-<<<<<<< HEAD
+
     {
       title: "4. HTML Fund Me",
       collapsible: true,
@@ -518,8 +518,7 @@
         },
       ],
     },
-=======
->>>>>>> b94dbc65
+
   ],
   "/solidity": [],
 };